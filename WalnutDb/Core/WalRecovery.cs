﻿#nullable enable
using System.Buffers.Binary;
using System.Collections.Concurrent;
using System.Text;
using WalnutDb;

namespace WalnutDb.Core;

/// <summary>
/// Proste odtworzenie z WAL: czyta wal.log, weryfikuje CRC każdej ramki,
/// zbiera operacje per TxId i aplikuje je do MemTable dopiero po COMMIT.
/// Na pierwszej niepełnej/zepsutej ramce – kończy replay (symulacja „crash tail”).
/// </summary>
internal static class WalRecovery
{
    public static void Replay(string walPath, ConcurrentDictionary<string, MemTable> tables, IEncryption? encryption = null)
    {
        if (!File.Exists(walPath)) return;

        using var fs = new FileStream(walPath, new FileStreamOptions
        {
            Mode = FileMode.Open,
            Access = FileAccess.ReadWrite,
            Share = FileShare.ReadWrite,          // współdziel z WalWriterem i pozwól na przycięcie
            Options = FileOptions.SequentialScan
        });

        var crc = new Crc32();

        // Bufory przeniesione poza pętlę (CA2014)
        Span<byte> lenBuf = stackalloc byte[4];
        Span<byte> crcBuf = stackalloc byte[4];

        // TxId -> lista operacji do zastosowania przy commit
        var pending = new Dictionary<ulong, List<Action>>();
        long lastGoodPosition = 0;
        bool truncateTail = false;

        string? truncateReason = null;
        while (fs.Position + 8 <= fs.Length) // min: len(4)+crc(4)
        {
            long frameStart = fs.Position;
            // len
<<<<<<< HEAD
            if (!TryReadExactly(fs, lenBuf))
            {
                truncateReason = $"unexpected EOF while reading frame length at offset {frameStart}";
                truncateTail = true;
                break;
            }
            uint len = BinaryPrimitives.ReadUInt32LittleEndian(lenBuf);
            if (len > fs.Length - fs.Position - 4)
            {
                truncateReason = $"frame length {len} at offset {frameStart} exceeds remaining file size";
                truncateTail = true;
                break; // niepełna ramka → przerwij
            }

            // payload
            var payload = new byte[len];
            if (!TryReadExactly(fs, payload))
            {
                truncateReason = $"unexpected EOF while reading payload (len={len}) at offset {frameStart + 4}";
                truncateTail = true;
                break;
            }

            // crc
            if (!TryReadExactly(fs, crcBuf))
            {
                truncateReason = $"unexpected EOF while reading CRC at offset {frameStart + 4 + len}";
                truncateTail = true;
                break;
            }
            uint fileCrc = BinaryPrimitives.ReadUInt32LittleEndian(crcBuf);
            uint calcCrc = crc.Compute(payload);
            if (fileCrc != calcCrc)
            {
                truncateReason = $"CRC mismatch at offset {frameStart}: stored=0x{fileCrc:X8}, computed=0x{calcCrc:X8}";
                truncateTail = true;
                break; // uszkodzona ramka → przerwij
            }
=======
            if (!TryReadExactly(fs, lenBuf)) { truncateTail = true; break; }
            uint len = BinaryPrimitives.ReadUInt32LittleEndian(lenBuf);
            if (len > fs.Length - fs.Position - 4) { truncateTail = true; break; } // niepełna ramka → przerwij

            // payload
            var payload = new byte[len];
            if (!TryReadExactly(fs, payload)) { truncateTail = true; break; }

            // crc
            if (!TryReadExactly(fs, crcBuf)) { truncateTail = true; break; }
            uint fileCrc = BinaryPrimitives.ReadUInt32LittleEndian(crcBuf);
            uint calcCrc = crc.Compute(payload);
            if (fileCrc != calcCrc) { truncateTail = true; break; } // uszkodzona ramka → przerwij
>>>>>>> 5429fce6

            // parse payload
            var span = payload.AsSpan();
            byte op = span[0];

            switch ((Wal.WalOp)op)
            {
                case Wal.WalOp.Begin:
                    {
                        if (span.Length < 1 + 8 + 8)
                        {
                            truncateReason = $"BEGIN frame too short ({span.Length} bytes) at offset {frameStart}";
                            truncateTail = true;
                            break;
                        }
                        ulong txId = BinaryPrimitives.ReadUInt64LittleEndian(span.Slice(1, 8));
                        if (!pending.ContainsKey(txId))
                            pending[txId] = new List<Action>(8);
                        break;
                    }
                case Wal.WalOp.Put:
                    {
                        if (span.Length < 1 + 8 + 2 + 4 + 4)
                        {
                            truncateReason = $"PUT frame too short ({span.Length} bytes) at offset {frameStart}";
                            truncateTail = true;
                            break;
                        }
                        ulong txId = BinaryPrimitives.ReadUInt64LittleEndian(span.Slice(1, 8));
                        ushort tlen = BinaryPrimitives.ReadUInt16LittleEndian(span.Slice(9, 2));
                        int klen = BinaryPrimitives.ReadInt32LittleEndian(span.Slice(11, 4));
                        int vlen = BinaryPrimitives.ReadInt32LittleEndian(span.Slice(15, 4));
                        int off = 19;
                        if (off + tlen + klen + vlen > span.Length)
                        {
                            truncateReason = $"PUT frame payload truncated at offset {frameStart}";
                            truncateTail = true;
                            break;
                        }

                        string table = Encoding.UTF8.GetString(span.Slice(off, tlen));
                        off += tlen;
                        var key = span.Slice(off, klen).ToArray(); off += klen;
                        var val = span.Slice(off, vlen).ToArray();

                        if (encryption is not null)
                            val = encryption.Decrypt(val, table, key); // <- NOWE

                        if (!pending.TryGetValue(txId, out var list))
                            list = pending[txId] = new List<Action>(8);

                        list.Add(() =>
                        {
                            var mem = tables.GetOrAdd(table, _ => new MemTable());
                            mem.Upsert(key, val);
                        });
                        break;
                    }
                case Wal.WalOp.Delete:
                    {
                        if (span.Length < 1 + 8 + 2 + 4)
                        {
                            truncateReason = $"DELETE frame too short ({span.Length} bytes) at offset {frameStart}";
                            truncateTail = true;
                            break;
                        }
                        ulong txId = BinaryPrimitives.ReadUInt64LittleEndian(span.Slice(1, 8));
                        ushort tlen = BinaryPrimitives.ReadUInt16LittleEndian(span.Slice(9, 2));
                        int klen = BinaryPrimitives.ReadInt32LittleEndian(span.Slice(11, 4));
                        int off = 15;
                        if (off + tlen + klen > span.Length)
                        {
                            truncateReason = $"DELETE frame payload truncated at offset {frameStart}";
                            truncateTail = true;
                            break;
                        }

                        string table = Encoding.UTF8.GetString(span.Slice(off, tlen));
                        off += tlen;
                        var key = span.Slice(off, klen).ToArray();

                        if (!pending.TryGetValue(txId, out var list))
                            list = pending[txId] = new List<Action>(8);

                        list.Add(() =>
                        {
                            var mem = tables.GetOrAdd(table, _ => new MemTable());
                            mem.Delete(key);
                        });
                        break;
                    }
                case Wal.WalOp.Commit:
                    {
                        if (span.Length < 1 + 8 + 4)
                        {
                            truncateReason = $"COMMIT frame too short ({span.Length} bytes) at offset {frameStart}";
                            truncateTail = true;
                            break;
                        }
                        ulong txId = BinaryPrimitives.ReadUInt64LittleEndian(span.Slice(1, 8));
                        // opsCount = BinaryPrimitives.ReadInt32LittleEndian(span.Slice(9,4)); // nieużywane

                        if (pending.TryGetValue(txId, out var list))
                        {
                            foreach (var act in list) act();
                            pending.Remove(txId);
                        }
                        break;
                    }
                default:
                    // nieznana ramka → bezpiecznie zatrzymać się
<<<<<<< HEAD
                    truncateReason = $"unknown WAL opcode 0x{op:X2} at offset {frameStart}";
=======
>>>>>>> 5429fce6
                    truncateTail = true;
                    fs.Position = fs.Length;
                    break;
            }

            if (truncateTail)
            {
                break;
            }

            lastGoodPosition = fs.Position;
        }

        // Transakcje bez COMMIT pozostają w pending i są ignorowane — to OK.

        if (truncateTail)
        {
<<<<<<< HEAD
            long before = fs.Length;
            WalnutLogger.Warning($"Truncating WAL tail: {truncateReason ?? "unknown reason"} (from {before} to {lastGoodPosition} bytes)");
=======
>>>>>>> 5429fce6
            try
            {
                fs.SetLength(lastGoodPosition);
                fs.Flush(true);
            }
            catch (Exception ex)
            {
                WalnutLogger.Exception(ex);
            }
        }
    }

    private static bool TryReadExactly(Stream s, Span<byte> dst)
    {
        int readTotal = 0;
        while (readTotal < dst.Length)
        {
            int r = s.Read(dst.Slice(readTotal));
            if (r == 0) return false;
            readTotal += r;
        }
        return true;
    }

    private static bool TryReadExactly(Stream s, byte[] dst)
        => TryReadExactly(s, dst.AsSpan());

    // lokalny CRC32 (polinom 0xEDB88320)
    private sealed class Crc32
    {
        private readonly uint[] _table = new uint[256];
        public Crc32()
        {
            const uint poly = 0xEDB88320u;
            for (uint i = 0; i < 256; i++)
            {
                uint c = i;
                for (int k = 0; k < 8; k++) c = ((c & 1) != 0) ? (poly ^ (c >> 1)) : (c >> 1);
                _table[i] = c;
            }
        }
        public uint Compute(ReadOnlySpan<byte> data)
        {
            uint c = 0xFFFF_FFFFu;
            foreach (var b in data) c = _table[(c ^ b) & 0xFF] ^ (c >> 8);
            return c ^ 0xFFFF_FFFFu;
        }
    }
}<|MERGE_RESOLUTION|>--- conflicted
+++ resolved
@@ -41,46 +41,6 @@
         {
             long frameStart = fs.Position;
             // len
-<<<<<<< HEAD
-            if (!TryReadExactly(fs, lenBuf))
-            {
-                truncateReason = $"unexpected EOF while reading frame length at offset {frameStart}";
-                truncateTail = true;
-                break;
-            }
-            uint len = BinaryPrimitives.ReadUInt32LittleEndian(lenBuf);
-            if (len > fs.Length - fs.Position - 4)
-            {
-                truncateReason = $"frame length {len} at offset {frameStart} exceeds remaining file size";
-                truncateTail = true;
-                break; // niepełna ramka → przerwij
-            }
-
-            // payload
-            var payload = new byte[len];
-            if (!TryReadExactly(fs, payload))
-            {
-                truncateReason = $"unexpected EOF while reading payload (len={len}) at offset {frameStart + 4}";
-                truncateTail = true;
-                break;
-            }
-
-            // crc
-            if (!TryReadExactly(fs, crcBuf))
-            {
-                truncateReason = $"unexpected EOF while reading CRC at offset {frameStart + 4 + len}";
-                truncateTail = true;
-                break;
-            }
-            uint fileCrc = BinaryPrimitives.ReadUInt32LittleEndian(crcBuf);
-            uint calcCrc = crc.Compute(payload);
-            if (fileCrc != calcCrc)
-            {
-                truncateReason = $"CRC mismatch at offset {frameStart}: stored=0x{fileCrc:X8}, computed=0x{calcCrc:X8}";
-                truncateTail = true;
-                break; // uszkodzona ramka → przerwij
-            }
-=======
             if (!TryReadExactly(fs, lenBuf)) { truncateTail = true; break; }
             uint len = BinaryPrimitives.ReadUInt32LittleEndian(lenBuf);
             if (len > fs.Length - fs.Position - 4) { truncateTail = true; break; } // niepełna ramka → przerwij
@@ -94,7 +54,6 @@
             uint fileCrc = BinaryPrimitives.ReadUInt32LittleEndian(crcBuf);
             uint calcCrc = crc.Compute(payload);
             if (fileCrc != calcCrc) { truncateTail = true; break; } // uszkodzona ramka → przerwij
->>>>>>> 5429fce6
 
             // parse payload
             var span = payload.AsSpan();
@@ -206,10 +165,6 @@
                     }
                 default:
                     // nieznana ramka → bezpiecznie zatrzymać się
-<<<<<<< HEAD
-                    truncateReason = $"unknown WAL opcode 0x{op:X2} at offset {frameStart}";
-=======
->>>>>>> 5429fce6
                     truncateTail = true;
                     fs.Position = fs.Length;
                     break;
@@ -227,11 +182,6 @@
 
         if (truncateTail)
         {
-<<<<<<< HEAD
-            long before = fs.Length;
-            WalnutLogger.Warning($"Truncating WAL tail: {truncateReason ?? "unknown reason"} (from {before} to {lastGoodPosition} bytes)");
-=======
->>>>>>> 5429fce6
             try
             {
                 fs.SetLength(lastGoodPosition);
