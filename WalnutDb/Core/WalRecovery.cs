--- conflicted
+++ resolved
@@ -41,46 +41,6 @@
         {
             long frameStart = fs.Position;
             // len
-<<<<<<< HEAD
-            if (!TryReadExactly(fs, lenBuf))
-            {
-                truncateReason = $"unexpected EOF while reading frame length at offset {frameStart}";
-                truncateTail = true;
-                break;
-            }
-            uint len = BinaryPrimitives.ReadUInt32LittleEndian(lenBuf);
-            if (len > fs.Length - fs.Position - 4)
-            {
-                truncateReason = $"frame length {len} at offset {frameStart} exceeds remaining file size";
-                truncateTail = true;
-                break; // niepełna ramka → przerwij
-            }
-
-            // payload
-            var payload = new byte[len];
-            if (!TryReadExactly(fs, payload))
-            {
-                truncateReason = $"unexpected EOF while reading payload (len={len}) at offset {frameStart + 4}";
-                truncateTail = true;
-                break;
-            }
-
-            // crc
-            if (!TryReadExactly(fs, crcBuf))
-            {
-                truncateReason = $"unexpected EOF while reading CRC at offset {frameStart + 4 + len}";
-                truncateTail = true;
-                break;
-            }
-            uint fileCrc = BinaryPrimitives.ReadUInt32LittleEndian(crcBuf);
-            uint calcCrc = crc.Compute(payload);
-            if (fileCrc != calcCrc)
-            {
-                truncateReason = $"CRC mismatch at offset {frameStart}: stored=0x{fileCrc:X8}, computed=0x{calcCrc:X8}";
-                truncateTail = true;
-                break; // uszkodzona ramka → przerwij
-            }
-=======
             if (!TryReadExactly(fs, lenBuf)) { truncateTail = true; break; }
             uint len = BinaryPrimitives.ReadUInt32LittleEndian(lenBuf);
             if (len > fs.Length - fs.Position - 4) { truncateTail = true; break; } // niepełna ramka → przerwij
@@ -94,7 +54,6 @@
             uint fileCrc = BinaryPrimitives.ReadUInt32LittleEndian(crcBuf);
             uint calcCrc = crc.Compute(payload);
             if (fileCrc != calcCrc) { truncateTail = true; break; } // uszkodzona ramka → przerwij
->>>>>>> fe0c8d87
 
             // parse payload
             var span = payload.AsSpan();
@@ -206,10 +165,6 @@
                     }
                 default:
                     // nieznana ramka → bezpiecznie zatrzymać się
-<<<<<<< HEAD
-                    truncateReason = $"unknown WAL opcode 0x{op:X2} at offset {frameStart}";
-=======
->>>>>>> fe0c8d87
                     truncateTail = true;
                     fs.Position = fs.Length;
                     break;
@@ -227,25 +182,6 @@
 
         if (truncateTail)
         {
-<<<<<<< HEAD
-            long before = fs.Length;
-            if (lastGoodPosition < before)
-            {
-                WalnutLogger.Warning($"Truncating WAL tail: {truncateReason ?? "unknown reason"} (from {before} to {lastGoodPosition} bytes)");
-                try
-                {
-                    fs.SetLength(lastGoodPosition);
-                    fs.Flush(true);
-                }
-                catch (Exception ex)
-                {
-                    WalnutLogger.Exception(ex);
-                }
-            }
-            else
-            {
-                WalnutLogger.Warning($"Detected WAL tail issue but nothing to truncate: {truncateReason ?? "unknown reason"} (length {before} bytes)");
-=======
             try
             {
                 fs.SetLength(lastGoodPosition);
@@ -254,7 +190,6 @@
             catch (Exception ex)
             {
                 WalnutLogger.Exception(ex);
->>>>>>> fe0c8d87
             }
         }
     }
