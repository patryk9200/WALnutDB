﻿#nullable enable
using System.Buffers.Binary;
using WalnutDb;
using WalnutDb.Core;
using WalnutDb.Wal;

namespace WalnutDb.Tests;

file sealed class CorruptDoc
{
    [DatabaseObjectId] public string Id { get; set; } = "";
}

public sealed class WalTailCorruptionTests
{
    private static string NewTempDir()
    {
        var dir = Path.Combine(Path.GetTempPath(), "WalnutDbTests", "wal_tail_corrupt", Guid.NewGuid().ToString("N"));
        Directory.CreateDirectory(dir);
        return dir;
    }

    [Fact]
    public async Task Recovery_Ignores_Trailing_Garbage()
    {
        var dir = NewTempDir();
        var walPath = Path.Combine(dir, "wal.log");

        // 1) Napisz kilka ramek
        await using (var db = new WalnutDatabase(dir, new DatabaseOptions(), new FileSystemManifestStore(dir), new WalWriter(walPath)))
        {
            var t = await db.OpenTableAsync(new TableOptions<CorruptDoc> { GetId = d => d.Id });
            for (int i = 0; i < 50; i++)
                await t.UpsertAsync(new CorruptDoc { Id = $"x{i}" });
            await db.FlushAsync();
        }

        // 2) Zepsuj ogon: dopisz kilka bajtów
        await File.AppendAllTextAsync(walPath, "XYZ");

        // 3) Otwórz ponownie – nie powinno rzucać
        await using (var db2 = new WalnutDatabase(dir, new DatabaseOptions(), new FileSystemManifestStore(dir), new WalWriter(walPath)))
        {
            var t2 = await db2.OpenTableAsync(new TableOptions<CorruptDoc> { GetId = d => d.Id });
            int count = 0; await foreach (var _ in t2.GetAllAsync()) count++;
            Assert.Equal(50, count);
        }
    }

    [Fact]
    public async Task Recovery_Truncates_Torn_Frame_And_Emits_Diagnostic()
    {
        var dir = NewTempDir();
        var walPath = Path.Combine(dir, "wal.log");

        await using (var db = new WalnutDatabase(dir, new DatabaseOptions(), new FileSystemManifestStore(dir), new WalWriter(walPath)))
        {
            var t = await db.OpenTableAsync(new TableOptions<CorruptDoc> { GetId = d => d.Id });
            for (int i = 0; i < 5; i++)
                await t.UpsertAsync(new CorruptDoc { Id = $"g{i}" });
            await db.FlushAsync();
        }

        var goodLength = new FileInfo(walPath).Length;

        // Append an incomplete frame (length without payload)
        await using (var fs = new FileStream(walPath, FileMode.Append, FileAccess.Write, FileShare.ReadWrite))
        {
<<<<<<< HEAD
            var lenBuf = new byte[4];
            BinaryPrimitives.WriteUInt32LittleEndian(lenBuf.AsSpan(), 1024u);
            await fs.WriteAsync(lenBuf, 0, lenBuf.Length);
=======
            Span<byte> lenBuf = stackalloc byte[4];
            BinaryPrimitives.WriteUInt32LittleEndian(lenBuf, 1024u);
            await fs.WriteAsync(lenBuf);
>>>>>>> fe0c8d87
            await fs.FlushAsync();
        }

        var warnings = new List<string>();
        void Handler(string _, string message) => warnings.Add(message);
        var prevDebug = WalnutLogger.Debug;
        WalnutLogger.Debug = true;
        WalnutLogger.OnWarning += Handler;
        try
        {
            await using (var db2 = new WalnutDatabase(dir, new DatabaseOptions(), new FileSystemManifestStore(dir), new WalWriter(walPath)))
            {
                var t2 = await db2.OpenTableAsync(new TableOptions<CorruptDoc> { GetId = d => d.Id });
                int count = 0; await foreach (var _ in t2.GetAllAsync()) count++;
                Assert.Equal(5, count);
            }
        }
        finally
        {
            WalnutLogger.OnWarning -= Handler;
            WalnutLogger.Debug = prevDebug;
        }

        Assert.Equal(goodLength, new FileInfo(walPath).Length);
        Assert.Contains(warnings, m => m.Contains("Truncating WAL tail", StringComparison.Ordinal));
    }

    [Fact]
    public async Task Recovery_Truncates_Frame_With_Corrupted_Crc()
    {
        var dir = NewTempDir();
        var walPath = Path.Combine(dir, "wal.log");

        await using (var db = new WalnutDatabase(dir, new DatabaseOptions(), new FileSystemManifestStore(dir), new WalWriter(walPath)))
        {
            var t = await db.OpenTableAsync(new TableOptions<CorruptDoc> { GetId = d => d.Id });
            for (int i = 0; i < 10; i++)
                await t.UpsertAsync(new CorruptDoc { Id = $"good{i}" });
            await db.FlushAsync();
        }

        var baselineLength = new FileInfo(walPath).Length;

        await using (var db2 = new WalnutDatabase(dir, new DatabaseOptions(), new FileSystemManifestStore(dir), new WalWriter(walPath)))
        {
            var t2 = await db2.OpenTableAsync(new TableOptions<CorruptDoc> { GetId = d => d.Id });
            await t2.UpsertAsync(new CorruptDoc { Id = "corrupted" });
            await db2.FlushAsync();
        }

        var extendedLength = new FileInfo(walPath).Length;
        Assert.True(extendedLength > baselineLength);

        // Corrupt the CRC of the last frame
        using (var fs = new FileStream(walPath, FileMode.Open, FileAccess.ReadWrite, FileShare.ReadWrite))
        {
            fs.Seek(-4, SeekOrigin.End);
<<<<<<< HEAD
            var crcBuf = new byte[4];
            int read = fs.Read(crcBuf, 0, crcBuf.Length);
            Assert.Equal(4, read);
            crcBuf[0] ^= 0xFF; // flip a few bits to make CRC invalid
            fs.Seek(-4, SeekOrigin.End);
            fs.Write(crcBuf, 0, crcBuf.Length);
=======
            Span<byte> crcBuf = stackalloc byte[4];
            int read = fs.Read(crcBuf);
            Assert.Equal(4, read);
            crcBuf[0] ^= 0xFF; // flip a few bits to make CRC invalid
            fs.Seek(-4, SeekOrigin.End);
            fs.Write(crcBuf);
>>>>>>> fe0c8d87
            fs.Flush();
        }

        await using (var db3 = new WalnutDatabase(dir, new DatabaseOptions(), new FileSystemManifestStore(dir), new WalWriter(walPath)))
        {
            var t3 = await db3.OpenTableAsync(new TableOptions<CorruptDoc> { GetId = d => d.Id });
            var ids = new HashSet<string>();
            await foreach (var doc in t3.GetAllAsync()) ids.Add(doc.Id);
            Assert.Equal(10, ids.Count);
            Assert.DoesNotContain("corrupted", ids);
        }

        var finalLength = new FileInfo(walPath).Length;
        Assert.Equal(baselineLength, finalLength);
    }
}<|MERGE_RESOLUTION|>--- conflicted
+++ resolved
@@ -66,15 +66,9 @@
         // Append an incomplete frame (length without payload)
         await using (var fs = new FileStream(walPath, FileMode.Append, FileAccess.Write, FileShare.ReadWrite))
         {
-<<<<<<< HEAD
-            var lenBuf = new byte[4];
-            BinaryPrimitives.WriteUInt32LittleEndian(lenBuf.AsSpan(), 1024u);
-            await fs.WriteAsync(lenBuf, 0, lenBuf.Length);
-=======
             Span<byte> lenBuf = stackalloc byte[4];
             BinaryPrimitives.WriteUInt32LittleEndian(lenBuf, 1024u);
             await fs.WriteAsync(lenBuf);
->>>>>>> fe0c8d87
             await fs.FlushAsync();
         }
 
@@ -132,21 +126,12 @@
         using (var fs = new FileStream(walPath, FileMode.Open, FileAccess.ReadWrite, FileShare.ReadWrite))
         {
             fs.Seek(-4, SeekOrigin.End);
-<<<<<<< HEAD
-            var crcBuf = new byte[4];
-            int read = fs.Read(crcBuf, 0, crcBuf.Length);
-            Assert.Equal(4, read);
-            crcBuf[0] ^= 0xFF; // flip a few bits to make CRC invalid
-            fs.Seek(-4, SeekOrigin.End);
-            fs.Write(crcBuf, 0, crcBuf.Length);
-=======
             Span<byte> crcBuf = stackalloc byte[4];
             int read = fs.Read(crcBuf);
             Assert.Equal(4, read);
             crcBuf[0] ^= 0xFF; // flip a few bits to make CRC invalid
             fs.Seek(-4, SeekOrigin.End);
             fs.Write(crcBuf);
->>>>>>> fe0c8d87
             fs.Flush();
         }
 
